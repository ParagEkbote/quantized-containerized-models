SHELL := /bin/bash
.SHELLFLAGS := -eu -o pipefail -c

# --------------------------------------------------
# 🎯 Configuration
# --------------------------------------------------
MODEL_NAME ?=
USERNAME ?= paragekbote
REGISTRY := r8.im

PYTHON ?= python3
PIP ?= python3 -m pip
COG_BIN ?= cog

.DEFAULT_GOAL := help

# --------------------------------------------------
# 🤝 Guards
# --------------------------------------------------
define require-cog
	@command -v $(COG_BIN) >/dev/null 2>&1 || { echo "❌ Cog not found in PATH"; exit 1; }
endef

define require-model-name
	@[ -n "$(MODEL_NAME)" ] || { echo "❌ MODEL_NAME environment variable is required"; exit 1; }
endef

# --------------------------------------------------
# 📖 Help
# --------------------------------------------------
.PHONY: help
help:
	@echo ""
	@echo "🚀 ML Model Pipeline Makefile"
	@echo "================================"
	@echo ""
	@grep -E '^[a-zA-Z_-]+:.*?##' Makefile | \
		awk 'BEGIN {FS = ":.*?## "}; {printf "  %-22s %s\n", $$1, $$2}'
	@echo ""
	@echo "Environment:"
	@echo "  MODEL_NAME (required)"
	@echo "  USERNAME   (default: $(USERNAME))"
	@echo ""

# --------------------------------------------------
# 📦 Dependency Installation
# --------------------------------------------------
.PHONY: install-deps
install-deps: ## Install model-specific dependencies via pyproject extras
	@echo "📦 Installing deps for MODEL_NAME=$(MODEL_NAME)"
	@python --version
	@$(PIP) install --upgrade pip

ifeq ($(MODEL_NAME),smollm3-pruna)
	$(PIP) install -e .[dev,unit,integration,canary,smollm3] \
		--extra-index-url https://download.pytorch.org/whl/cu121

else ifeq ($(MODEL_NAME),phi4-reasoning-plus-unsloth)
	$(PIP) install -e .[dev,unit,integration,canary,unsloth] \
		--extra-index-url https://download.pytorch.org/whl/cu121

else ifeq ($(MODEL_NAME),flux-fast-lora-hotswap)
	$(PIP) install -e .[dev,unit,integration,canary,flux-fast-lora] \
		--extra-index-url https://download.pytorch.org/whl/cu121

else ifeq ($(MODEL_NAME),flux-fast-lora-hotswap-img2img)
	$(PIP) install -e .[dev,unit,integration,canary,flux-fast-lora-img2img] \
		--extra-index-url https://download.pytorch.org/whl/cu121

else ifeq ($(MODEL_NAME),gemma-torchao)
	$(PIP) install -e .[dev,unit,integration,canary,gemma-torchao] \
		--extra-index-url https://download.pytorch.org/whl/cu121

else
	$(error ❌ Unknown MODEL_NAME=$(MODEL_NAME))
endif

	@echo "✅ install-deps complete for $(MODEL_NAME)"

# --------------------------------------------------
# 🏗️ Build & Deploy
# --------------------------------------------------
.PHONY: build
build: ## Build & push Cog image (writes /tmp/model_id.txt)
	$(call require-cog)
	$(call require-model-name)

ifndef REPLICATE_CLI_AUTH_TOKEN
	$(error ❌ REPLICATE_CLI_AUTH_TOKEN must be set for cog push)
endif

	@echo "🔐 Logging into Cog"
	@echo "$(REPLICATE_CLI_AUTH_TOKEN)" | cog login --token-stdin

	@MODEL_DIR=src/models/$$(echo "$(MODEL_NAME)" | tr '-' '_'); \
	cd $$MODEL_DIR && \
	{ \
<<<<<<< HEAD
	  OUT=$$(cog push $(REGISTRY)/$(USERNAME)/$(MODEL_NAME) 2>&1); \
	  echo "$$OUT"; \
	  HASH=$$(echo "$$OUT" | grep -oE '[a-f0-9]{64}' | head -n1); \
	  [ -n "$$HASH" ] || { echo "❌ Failed to extract version hash"; exit 1; }; \
	  MODEL_ID="$(USERNAME)/$(MODEL_NAME):$$HASH"; \
=======
	  PUSH_OUTPUT=$$(cog push r8.im/$(USERNAME)/$(MODEL_NAME) 2>&1) || { echo "$$PUSH_OUTPUT"; exit 1; }; \
	  echo "$$PUSH_OUTPUT"; \
	  echo "---"; \
	  echo "🔍 Extracting version hash..."; \
	  VERSION=$$(echo "$$PUSH_OUTPUT" | grep -m1 -oP '(?<=sha256:)[a-f0-9]{64}'); \
	  if [ -z "$$VERSION" ]; then \
	    VERSION=$$(echo "$$PUSH_OUTPUT" | grep -m1 -oP 'sha256:[a-f0-9]{64}' | sed 's/^sha256://'); \
	  fi; \
	  if [ -z "$$VERSION" ]; then \
	    VERSION=$$(echo "$$PUSH_OUTPUT" | grep -m1 -Eo '[a-f0-9]{64}'); \
	  fi; \
	  if [ -z "$$VERSION" ]; then \
	    VERSION=$$(echo "$$PUSH_OUTPUT" | grep -m1 -oP 'r8\.im/[^:]+:[a-f0-9]{64}' | grep -m1 -oP '[a-f0-9]{64}'); \
	  fi; \
	  if [ -z "$$VERSION" ]; then \
	    echo "❌ Failed to extract version hash from cog push output"; \
	    echo "Full output:"; \
	    echo "$$PUSH_OUTPUT"; \
	    exit 1; \
	  fi; \
	  MODEL_ID="$(USERNAME)/$(MODEL_NAME):$$VERSION"; \
	  echo "✅ Extracted version: $$VERSION"; \
	  echo "MODEL_ID=$$MODEL_ID"; \
>>>>>>> c7c3526c
	  echo "$$MODEL_ID" > /tmp/model_id.txt; \
	  echo "MODEL_ID=$$MODEL_ID"; \
	}

.PHONY: deploy
<<<<<<< HEAD
deploy: build ## Build and deploy model
	@MODEL_ID=$$(cat /tmp/model_id.txt); \
=======
deploy: build ## Build and deploy model (prints MODEL_ID for GitHub Actions)
	@if [ ! -f /tmp/model_id.txt ]; then \
		echo "❌ MODEL_ID file not found. Build may have failed."; \
		exit 1; \
	fi; \
	MODEL_ID=$$(cat /tmp/model_id.txt | xargs); \
	if [ -z "$$MODEL_ID" ]; then \
		echo "❌ MODEL_ID is empty"; \
		exit 1; \
	fi; \
	# Validate MODEL_ID format: username/model-name:64-char hex
	if ! echo "$$MODEL_ID" | grep -qE '^[a-zA-Z0-9_-]+/[a-zA-Z0-9_-]+:[a-f0-9]{64}$$'; then \
		echo "❌ MODEL_ID format invalid: $$MODEL_ID"; \
		echo "   Expected format: username/model-name:version-hash"; \
		exit 1; \
	fi; \
	echo ""; \
	echo "✅ Successfully deployed!"; \
>>>>>>> c7c3526c
	echo ""; \
	echo "✅ Successfully deployed"; \
	echo "MODEL_ID=$$MODEL_ID"; \
	echo "candidate_model_id=$$MODEL_ID"; \
	if [ -n "$$GITHUB_OUTPUT" ]; then \
		echo "candidate_model_id=$$MODEL_ID" >> $$GITHUB_OUTPUT; \
	fi; \
	VERSION=$$(echo "$$MODEL_ID" | cut -d: -f2); \
	echo "🔗 https://replicate.com/$(USERNAME)/$(MODEL_NAME)/versions/$$VERSION"; \
	echo ""

# --------------------------------------------------
# 🧪 Tests
# --------------------------------------------------
.PHONY: lint unit integration canary

lint: ## Run linters
	@echo "🔍 Running linters"
	@pre-commit run --all-files || echo "⚠️ Lint issues found"

unit: ## Run unit tests
	@echo "🧪 Running unit tests"
	@pytest -m unit -vv

integration: ## Run integration tests
	$(call require-model-name)
	@echo "🧪 Integration tests for $(MODEL_NAME)"
	@pytest -m integration -vv

canary: ## Run canary tests (non-blocking)
	$(call require-model-name)
	@echo "🐦 Canary tests for $(MODEL_NAME)"
	@pytest -m canary -vv || echo "⚠️ Canary failures ignored"

# --------------------------------------------------
# 🔄 Pipelines
# --------------------------------------------------
.PHONY: ci cd post-deploy

ci: lint unit ## CI pipeline
	@echo "✅ CI passed"

cd: deploy integration ## CD pipeline (blocking)
	@echo "🎉 CD complete for $(MODEL_NAME)"

post-deploy: canary ## Optional post-deployment checks
	@echo "ℹ️ Post-deployment checks finished"

# --------------------------------------------------
# 🗑️ Cleanup
# --------------------------------------------------
.PHONY: clean
clean: ## Clean build artifacts
	@rm -rf .cog .pytest_cache __pycache__ /tmp/model_id.txt
	@echo "🧹 Cleaned"<|MERGE_RESOLUTION|>--- conflicted
+++ resolved
@@ -95,13 +95,6 @@
 	@MODEL_DIR=src/models/$$(echo "$(MODEL_NAME)" | tr '-' '_'); \
 	cd $$MODEL_DIR && \
 	{ \
-<<<<<<< HEAD
-	  OUT=$$(cog push $(REGISTRY)/$(USERNAME)/$(MODEL_NAME) 2>&1); \
-	  echo "$$OUT"; \
-	  HASH=$$(echo "$$OUT" | grep -oE '[a-f0-9]{64}' | head -n1); \
-	  [ -n "$$HASH" ] || { echo "❌ Failed to extract version hash"; exit 1; }; \
-	  MODEL_ID="$(USERNAME)/$(MODEL_NAME):$$HASH"; \
-=======
 	  PUSH_OUTPUT=$$(cog push r8.im/$(USERNAME)/$(MODEL_NAME) 2>&1) || { echo "$$PUSH_OUTPUT"; exit 1; }; \
 	  echo "$$PUSH_OUTPUT"; \
 	  echo "---"; \
@@ -125,16 +118,11 @@
 	  MODEL_ID="$(USERNAME)/$(MODEL_NAME):$$VERSION"; \
 	  echo "✅ Extracted version: $$VERSION"; \
 	  echo "MODEL_ID=$$MODEL_ID"; \
->>>>>>> c7c3526c
 	  echo "$$MODEL_ID" > /tmp/model_id.txt; \
 	  echo "MODEL_ID=$$MODEL_ID"; \
 	}
 
 .PHONY: deploy
-<<<<<<< HEAD
-deploy: build ## Build and deploy model
-	@MODEL_ID=$$(cat /tmp/model_id.txt); \
-=======
 deploy: build ## Build and deploy model (prints MODEL_ID for GitHub Actions)
 	@if [ ! -f /tmp/model_id.txt ]; then \
 		echo "❌ MODEL_ID file not found. Build may have failed."; \
@@ -151,9 +139,6 @@
 		echo "   Expected format: username/model-name:version-hash"; \
 		exit 1; \
 	fi; \
-	echo ""; \
-	echo "✅ Successfully deployed!"; \
->>>>>>> c7c3526c
 	echo ""; \
 	echo "✅ Successfully deployed"; \
 	echo "MODEL_ID=$$MODEL_ID"; \
