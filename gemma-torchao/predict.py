import time
import torch
import requests
from io import BytesIO
import os
from PIL import Image
from cog import BasePredictor, Input
from pathlib import Path
from transformers import AutoModelForImageTextToText, AutoProcessor
from torchao.quantization import quantize_, Int8WeightOnlyConfig
import torch.nn as nn
from huggingface_hub import login
from datetime import datetime
from dotenv import load_dotenv

# ------------------------
# Hugging Face login
# ------------------------
load_dotenv()
hf_token = os.getenv("HF_TOKEN")
if hf_token:
    login(token=hf_token)
else:
    raise ValueError("HF_TOKEN not found in .env file")


def save_output_to_file(output_folder: Path, seed: int, index: int | str, text: str) -> Path:
    """Save the generated text to disk as a .txt file."""
    output_path = output_folder / f"output_{seed}_{index}.txt"
    output_path.parent.mkdir(parents=True, exist_ok=True)
    with open(output_path, "w", encoding="utf-8") as f:
        f.write(text)
    return output_path

# ------------------------
# Safe sparsity utilities
# ------------------------
def magnitude_based_pruning(model, sparsity_ratio=0.5, filter_fn=None):
    with torch.no_grad():
        for name, module in model.named_modules():
            if filter_fn and not filter_fn(module, name):
                continue
            if hasattr(module, 'weight') and isinstance(module.weight, torch.Tensor):
                weight = module.weight.data
                flat_weights = weight.abs().flatten().float()
                try:
                    # Top-k safe pruning for large tensors
                    k = int(flat_weights.numel() * (1 - sparsity_ratio))
                    if k == 0:
                        continue
                    topk_vals, _ = torch.topk(flat_weights, k)
                    threshold = topk_vals[-1]  # smallest value in top-k
                    mask = weight.abs() >= threshold
                    weight.mul_(mask)
                    module.register_buffer('sparse_mask', mask)
                    sparsity_achieved = (weight == 0).float().mean().item()
                    print(f"Layer {name}: {sparsity_achieved:.2%} sparsity achieved")
                except RuntimeError as e:
                    print(f"Layer {name}: Skipping sparsity due to large tensor ({e})")

def structured_pruning(model, channels_to_remove=0.25):
    for name, module in model.named_modules():
        if isinstance(module, nn.Linear):
            weight = module.weight.data
            if len(weight.shape) > 1:
                channel_importance = weight.float().norm(dim=1)
                num_remove = int(weight.shape[0] * channels_to_remove)
                if num_remove > 0:
                    _, indices_to_remove = torch.topk(channel_importance, num_remove, largest=False)
                    keep_mask = torch.ones(weight.shape[0], dtype=torch.bool, device=weight.device)
                    keep_mask[indices_to_remove] = False
                    new_weight = weight[keep_mask]
                    print(f"Layer {name}: Removed {num_remove}/{weight.shape[0]} channels")

def gradual_magnitude_pruning(model, target_sparsity=0.5, current_step=0, total_steps=1000):
    current_sparsity = target_sparsity * min(current_step / total_steps, 1.0)
    magnitude_based_pruning(model, current_sparsity)
    return current_sparsity

def gemma_filter_fn(module: nn.Module, full_name: str) -> bool:
    if not isinstance(module, nn.Linear):
        return False
    name = full_name.lower()
    if any(skip in name for skip in ["embed", "lm_head", "output", "norm", "layernorm"]):
        return False
    target_layers = ["self_attn.q_proj", "self_attn.k_proj", "self_attn.v_proj",
                     "mlp.gate_proj", "mlp.up_proj", "mlp.down_proj"]
    return any(target in name for target in target_layers)


def structured_pruning_safe(model, sparsity_ratio=0.10):
    """
    Least-breaking structured sparsity: zero out the least important channels
    instead of actually removing them, so layer shapes remain intact.
    """
    total_zeros = 0
    total_params = 0

    for name, module in model.named_modules():
        if isinstance(module, nn.Linear):
            weight = module.weight.data
            total_params += weight.numel()

            if len(weight.shape) > 1:
                # L2 norm per output channel
                channel_importance = weight.norm(dim=1)
                num_zero = int(weight.shape[0] * sparsity_ratio)
                if num_zero > 0:
                    _, indices_to_zero = torch.topk(channel_importance, num_zero, largest=False)
                    weight[indices_to_zero] = 0.0  # zero-out least important channels
                    total_zeros += num_zero * weight.shape[1]  # count zeros
                    print(f"Layer {name}: Zeroed {num_zero}/{weight.shape[0]} channels")

    overall_sparsity = total_zeros / total_params
    print(f"Overall safe structured sparsity: {overall_sparsity:.2%}")
    return overall_sparsity

def apply_safe_sparsity(model, sparsity_type="magnitude", sparsity_ratio=0.3):
    print(f"Applying {sparsity_type} sparsity with ratio {sparsity_ratio}")
    if sparsity_type == "magnitude":
        magnitude_based_pruning(model, sparsity_ratio, gemma_filter_fn)
    elif sparsity_type == "structured":
        structured_pruning_safe(model, sparsity_ratio,gemma_filter_fn)
    elif sparsity_type == "gradual":
        gradual_magnitude_pruning(model, sparsity_ratio,gemma_filter_fn)
    total_params = sum(p.numel() for p in model.parameters())
    sparse_params = sum((p == 0).sum().item() for p in model.parameters())
    overall_sparsity = sparse_params / total_params
    print(f"Overall model sparsity: {overall_sparsity:.2%}")
    return overall_sparsity

# ------------------------
# Quantization helper
# ------------------------
def sanitize_weights_for_quantization(model: torch.nn.Module):
    for name, module in model.named_modules():
        if hasattr(module, "weight") and isinstance(module.weight, torch.Tensor):
            w = module.weight
            if w.is_meta:
                continue
            if hasattr(w, '__sparse_coo_tensor_unsafe__') or 'SparseSemiStructured' in str(type(w)):
                continue
            try:
                new_w = w.detach().contiguous()
                new_w.requires_grad = w.requires_grad
                module._parameters["weight"] = nn.Parameter(new_w)
            except Exception as e:
                print(f"Warning: Could not sanitize weight for {name}: {e}")

# ------------------------
# Chat formatting
# ------------------------
def format_chat_messages(prompt: str, image_url: str | None = None):
    system_message = "You are a helpful assistant."
    messages = [{"role": "system", "content": [{"type": "text", "text": system_message}]}]
    user_content = []
    if image_url:
        user_content.append({"type": "image", "url": image_url})
    user_content.append({"type": "text", "text": prompt})
    messages.append({"role": "user", "content": user_content})
    return messages


class Predictor(BasePredictor):
    def setup(self):
        MODEL_ID = "google/gemma-3-4b-it"
        self.processor = AutoProcessor.from_pretrained(MODEL_ID)
        self.model = AutoModelForImageTextToText.from_pretrained(
            MODEL_ID,
            torch_dtype=torch.bfloat16,
            device_map="auto",
        )

    def add_sparsity(self, sparsity_type="magnitude", sparsity_ratio=0.3):
        if sparsity_ratio > 0:
            try:
                overall_sparsity = apply_safe_sparsity(self.model, sparsity_type, sparsity_ratio)
                print(f"Successfully applied {sparsity_type} sparsity: {overall_sparsity:.2%}")
            except Exception as e:
                print(f"Warning: Sparsity application failed: {e}")
                print("Continuing without sparsity...")

    def predict(
        self,
        prompt: str = Input(description="Input text prompt"),
        image_url: str | None = Input(description="Optional image URL", default=None),
<<<<<<< HEAD
        max_new_tokens: int = Input(default=128, ge=1, le=1024),
        temperature: float = Input(default=0.7, ge=0.0, le=2.0,),
        top_p: float = Input(default=0.9,ge=0.0, le=1.0),
        seed: int = Input(default=42),
=======
        max_new_tokens: int = Input(default=128, ge=1, le=2500,description="Maximum number of new tokens"),
        temperature: float = Input(default=0.7,description="Sampling temperature"),
        top_p: float = Input(default=0.9, description="Top-p nucleus sampling"),
        seed: int = Input(default=42,description="Seed for reproducibility"),
>>>>>>> 9b557b24
        use_quantization: str = Input(default="true", description="Enable INT8 quantization using torchao"),
        use_sparsity: str = Input(default="false", description="Enable sparsity optimization using torchao"),
        sparsity_type: str = Input(default="magnitude", description="Type of sparsity"),
        sparsity_ratio: float = Input(default=0.3, ge=0.0, le=0.8),
    ) -> str:
        torch.manual_seed(seed)

        use_quantization_flag = str(use_quantization).strip().lower() in {"true", "1", "yes", "y","True"}
        use_sparsity_flag = str(use_sparsity).strip().lower() in {"true", "1", "yes", "y","True",}

        if use_sparsity_flag and sparsity_ratio > 0:
            self.add_sparsity(sparsity_type, sparsity_ratio)

        if use_quantization_flag:
            try:
                sanitize_weights_for_quantization(self.model)
                quantize_(self.model, Int8WeightOnlyConfig())
                print("Quantization applied successfully")
            except Exception as e:
                print(f"Warning: Quantization failed: {e}")

        image = None
        if image_url:
            try:
                response = requests.get(image_url, stream=True, timeout=10)
                response.raise_for_status()
                image = Image.open(BytesIO(response.content)).convert("RGB")
                print(f"Image loaded successfully from {image_url}")
            except Exception as e:
                print(f"Warning: Failed to load image from {image_url}: {e}")
                image = None

        messages = format_chat_messages(prompt, image_url if image else None)
        try:
            formatted_prompt = self.processor.tokenizer.apply_chat_template(
                messages, tokenize=False, add_generation_prompt=True
            )
        except Exception as e:
            print(f"Warning: Chat template failed, using raw prompt: {e}")
            formatted_prompt = prompt

        try:
            inputs = self.processor(
                text=formatted_prompt,
                images=image if image else None,
                return_tensors="pt",
            ).to(self.model.device)
        except Exception as e:
            print(f"Error processing inputs: {e}")
            inputs = self.processor(
                text=prompt,
                images=image if image else None,
                return_tensors="pt",
            ).to(self.model.device)

        start = time.time()
        try:
            with torch.inference_mode():
                outputs = self.model.generate(
                    **inputs,
                    max_new_tokens=max_new_tokens,
                    temperature=temperature,
                    top_p=top_p,
                    do_sample=True,
                    eos_token_id=self.processor.tokenizer.eos_token_id,
                    pad_token_id=self.processor.tokenizer.pad_token_id,
                )
        except Exception as e:
            print(f"Generation failed: {e}")
            raise

        elapsed = time.time() - start
        vram = torch.cuda.memory_allocated() / 1e9 if torch.cuda.is_available() else 0.0
        print(f"VRAM used: {vram:.2f} GB | Time: {elapsed:.2f}s")

        try:
            decoded = self.processor.batch_decode(outputs, skip_special_tokens=True)[0]
            input_length = inputs['input_ids'].shape[1]
            generated_tokens = outputs[0][input_length:]
            generated_text = self.processor.tokenizer.decode(generated_tokens, skip_special_tokens=True)
            final_output = generated_text.strip() if generated_text.strip() else decoded
        except Exception as e:
            print(f"Decoding error: {e}")
            final_output = str(outputs)

        try:
            filename = save_output_to_file(final_output)
            print(f"Output saved to {filename}")
        except Exception as e:
            print(f"Warning: Could not save output to file: {e}")

        return final_output<|MERGE_RESOLUTION|>--- conflicted
+++ resolved
@@ -184,17 +184,10 @@
         self,
         prompt: str = Input(description="Input text prompt"),
         image_url: str | None = Input(description="Optional image URL", default=None),
-<<<<<<< HEAD
-        max_new_tokens: int = Input(default=128, ge=1, le=1024),
-        temperature: float = Input(default=0.7, ge=0.0, le=2.0,),
-        top_p: float = Input(default=0.9,ge=0.0, le=1.0),
-        seed: int = Input(default=42),
-=======
         max_new_tokens: int = Input(default=128, ge=1, le=2500,description="Maximum number of new tokens"),
-        temperature: float = Input(default=0.7,description="Sampling temperature"),
-        top_p: float = Input(default=0.9, description="Top-p nucleus sampling"),
+        temperature: float = Input(default=0.7,description="Sampling temperature", ge=0.0, le=2.0,),
+        top_p: float = Input(default=0.9, description="Top-p nucleus sampling",ge=0.0, le=1.0),
         seed: int = Input(default=42,description="Seed for reproducibility"),
->>>>>>> 9b557b24
         use_quantization: str = Input(default="true", description="Enable INT8 quantization using torchao"),
         use_sparsity: str = Input(default="false", description="Enable sparsity optimization using torchao"),
         sparsity_type: str = Input(default="magnitude", description="Type of sparsity"),
