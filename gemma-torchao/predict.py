--- conflicted
+++ resolved
@@ -1,18 +1,15 @@
 import os
 import time
-<<<<<<< HEAD
 from datetime import datetime
 from io import BytesIO
 from pathlib import Path
 
 import requests
-=======
 from io import BytesIO
 from pathlib import Path as SysPath
 
 import requests
 from datetime import datetime
->>>>>>> f0a48257
 import torch
 import torch.nn as nn
 from cog import BasePredictor, Input
@@ -98,9 +95,7 @@
                     print(f"Layer {name}: Skipping sparsity due to large tensor ({e})")
 
 
-<<<<<<< HEAD
 def structured_pruning(model, channels_to_remove=0.25):
-=======
 def gradual_magnitude_pruning(
     model,
     target_sparsity: float = 0.5,
@@ -113,48 +108,11 @@
 
     print(f"\n[Pruning Step {current_step}/{total_steps}] Target sparsity: {current_sparsity:.2%}")
 
->>>>>>> f0a48257
     for name, module in model.named_modules():
         if filter_fn and not filter_fn(module, name):
             continue
         if isinstance(module, nn.Linear):
             weight = module.weight.data
-<<<<<<< HEAD
-            if len(weight.shape) > 1:
-                channel_importance = weight.float().norm(dim=1)
-                num_remove = int(weight.shape[0] * channels_to_remove)
-                if num_remove > 0:
-                    _, indices_to_remove = torch.topk(
-                        channel_importance, num_remove, largest=False
-                    )
-                    keep_mask = torch.ones(weight.shape[0], dtype=torch.bool, device=weight.device)
-                    keep_mask[indices_to_remove] = False
-                    new_weight = weight[keep_mask]
-                    print(f"Layer {name}: Removed {num_remove}/{weight.shape[0]} channels")
-
-
-def gradual_magnitude_pruning(model, target_sparsity=0.5, current_step=0, total_steps=1000):
-    current_sparsity = target_sparsity * min(current_step / total_steps, 1.0)
-    magnitude_based_pruning(model, current_sparsity)
-    return current_sparsity
-
-
-def gemma_filter_fn(module: nn.Module, full_name: str) -> bool:
-    if not isinstance(module, nn.Linear):
-        return False
-    name = full_name.lower()
-    if any(skip in name for skip in ["embed", "lm_head", "output", "norm", "layernorm"]):
-        return False
-    target_layers = [
-        "self_attn.q_proj",
-        "self_attn.k_proj",
-        "self_attn.v_proj",
-        "mlp.gate_proj",
-        "mlp.up_proj",
-        "mlp.down_proj",
-    ]
-    return any(target in name for target in target_layers)
-=======
             k = int(weight.numel() * current_sparsity)
             if k > 0:
                 threshold, _ = torch.topk(weight.abs().view(-1), k, largest=False)
@@ -165,7 +123,6 @@
                       f"({num_pruned / weight.numel():.2%})")
 
     return current_sparsity
->>>>>>> f0a48257
 
 
 def structured_pruning_safe(model, sparsity_ratio=0.10, filter_fn=None):
@@ -203,11 +160,6 @@
     if sparsity_type == "magnitude":
         magnitude_based_pruning(model, sparsity_ratio, filter_fn=gemma_filter_fn)
     elif sparsity_type == "structured":
-<<<<<<< HEAD
-        structured_pruning_safe(model, sparsity_ratio, gemma_filter_fn)
-    elif sparsity_type == "gradual":
-        gradual_magnitude_pruning(model, sparsity_ratio, gemma_filter_fn)
-=======
         structured_pruning_safe(model, sparsity_ratio, filter_fn=gemma_filter_fn)
     elif sparsity_type == "gradual":
         gradual_magnitude_pruning(
@@ -218,7 +170,6 @@
             filter_fn=gemma_filter_fn,
         )
 
->>>>>>> f0a48257
     total_params = sum(p.numel() for p in model.parameters())
     sparse_params = sum((p == 0).sum().item() for p in model.parameters())
     overall_sparsity = sparse_params / total_params
@@ -302,10 +253,6 @@
         max_new_tokens: int = Input(
             default=128, ge=1, le=2500, description="Maximum number of new tokens"
         ),
-<<<<<<< HEAD
-        temperature: float = Input(default=0.7, description="Sampling temperature"),
-        top_p: float = Input(default=0.9, description="Top-p nucleus sampling"),
-=======
         temperature: float = Input(
             default=0.7,
             description="Sampling temperature",
@@ -313,18 +260,11 @@
             le=2.0,
         ),
         top_p: float = Input(default=0.9, description="Top-p nucleus sampling", ge=0.0, le=1.0),
->>>>>>> f0a48257
         seed: int = Input(default=42, description="Seed for reproducibility"),
         use_quantization: str = Input(
             default="true", description="Enable INT8 quantization using torchao"
         ),
-<<<<<<< HEAD
         use_sparsity: str = Input(default="false", description="Enable sparsity optimization"),
-=======
-        use_sparsity: str = Input(
-            default="false", description="Enable sparsity optimization using torchao"
-        ),
->>>>>>> f0a48257
         sparsity_type: str = Input(default="magnitude", description="Type of sparsity"),
         sparsity_ratio: float = Input(default=0.3, ge=0.0, le=0.8),
     ) -> str:
